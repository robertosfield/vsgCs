/* <editor-fold desc="MIT License">

Copyright(c) 2020 Robert Osfield

Permission is hereby granted, free of charge, to any person obtaining a copy of this software and associated documentation files (the "Software"), to deal in the Software without restriction, including without limitation the rights to use, copy, modify, merge, publish, distribute, sublicense, and/or sell copies of the Software, and to permit persons to whom the Software is furnished to do so, subject to the following conditions:

The above copyright notice and this permission notice shall be included in all copies or substantial portions of the Software.

THE SOFTWARE IS PROVIDED "AS IS", WITHOUT WARRANTY OF ANY KIND, EXPRESS OR IMPLIED, INCLUDING BUT NOT LIMITED TO THE WARRANTIES OF MERCHANTABILITY, FITNESS FOR A PARTICULAR PURPOSE AND NONINFRINGEMENT. IN NO EVENT SHALL THE AUTHORS OR COPYRIGHT HOLDERS BE LIABLE FOR ANY CLAIM, DAMAGES OR OTHER LIABILITY, WHETHER IN AN ACTION OF CONTRACT, TORT OR OTHERWISE, ARISING FROM, OUT OF OR IN CONNECTION WITH THE SOFTWARE OR THE USE OR OTHER DEALINGS IN THE SOFTWARE.

</editor-fold> */

#include "pbr.h"
#include "runtimeSupport.h"
#include "RuntimeEnvironment.h"

#include <vsg/core/Array.h>
#include <vsg/core/Array2D.h>
#include <vsg/io/Logger.h>
#include <vsg/io/read.h>
#include <vsg/io/write.h>
#include <vsg/state/ColorBlendState.h>
#include <vsg/state/DescriptorImage.h>
#include <vsg/state/InputAssemblyState.h>
#include <vsg/state/MultisampleState.h>
#include <vsg/state/RasterizationState.h>
#include <vsg/state/TessellationState.h>
#include <vsg/state/VertexInputState.h>
#include <vsg/state/material.h>
#include <vsg/utils/ShaderSet.h>
#include <vulkan/vulkan_core.h>

namespace vsgCs::pbr
{
    vsg::ref_ptr<vsg::Data> makeTileData(float geometricError, float maxPointSize,
                                         const gsl::span<OverlayParams> overlayUniformMem,
                                         float fadeValue, bool fadeOut)
    {
        // All this hair with memcpy is to avoid using reinterpret_cast with a struct, apparently
        // undefined behavior in C++.
        vsg::vec4 tileScratch;
        tileScratch[0] = geometricError;
        tileScratch[1] = maxPointSize;
        tileScratch[2] = fadeValue;
        tileScratch[3] = fadeOut ? 1.0f : 0.0f;
        auto result = vsg::ubyteArray::create(sizeof(vsg::vec4) + overlayUniformMem.size_bytes());
        memcpy(&(*result)[0], &tileScratch, sizeof(tileScratch)); // NOLINT
        memcpy(&(*result)[sizeof(tileScratch)], overlayUniformMem.data(), overlayUniformMem.size_bytes());
        return result;
    }

    std::pair<float, bool> getFadeValue(const vsg::ref_ptr<vsg::Data>& tileData)
    {
        auto tileBufData = ref_ptr_cast<vsg::ubyteArray>(tileData);
        float fadeValue;
        memcpy(&fadeValue, tileBufData->data() + sizeof(float) * 2, sizeof(float));
        float fadeOut;
        memcpy(&fadeOut, tileBufData->data() + sizeof(float) * 3, sizeof(float));
        return std::make_pair(fadeValue, fadeOut != 0.0f);
    }

    void setFadeValue(const vsg::ref_ptr<vsg::Data>& tileData, float fadeValue, bool fadeOut)
    {
        auto tileBufData = ref_ptr_cast<vsg::ubyteArray>(tileData);
        float floatFadeOut = fadeOut ? 1.0f : 0.0f;
        memcpy(tileBufData->data() + sizeof(float) * 2, &fadeValue, sizeof(float));
        memcpy(tileBufData->data() + sizeof(float) * 3, &floatFadeOut, sizeof(float));
    }

    vsg::ref_ptr<vsg::ShaderSet> makeShaderSetAux(vsg::ref_ptr<vsg::ShaderSet> shaderSet)
    {
        shaderSet->addAttributeBinding("vsg_Vertex", "", 0, VK_FORMAT_R32G32B32_SFLOAT, vsg::vec3Array::create(1));
        shaderSet->addAttributeBinding("vsg_Normal", "", 1, VK_FORMAT_R32G32B32_SFLOAT, vsg::vec3Array::create(1));

        shaderSet->addAttributeBinding("vsg_Color", "", 2, VK_FORMAT_R32G32B32A32_SFLOAT, vsg::vec4Array::create(1));
        shaderSet->addAttributeBinding("vsg_position", "VSG_INSTANCE_POSITIONS", 3, VK_FORMAT_R32G32B32_SFLOAT, vsg::vec3Array::create(1));
        shaderSet->addAttributeBinding("vsg_TexCoord0", "", 4, VK_FORMAT_R32G32_SFLOAT, vsg::vec2Array::create(1));
        shaderSet->addAttributeBinding("vsg_TexCoord1", "", 5, VK_FORMAT_R32G32_SFLOAT, vsg::vec2Array::create(1));
        shaderSet->addAttributeBinding("vsg_TexCoord2", "", 6, VK_FORMAT_R32G32_SFLOAT, vsg::vec2Array::create(1));
        shaderSet->addAttributeBinding("vsg_TexCoord3", "", 7, VK_FORMAT_R32G32_SFLOAT, vsg::vec2Array::create(1));
        shaderSet->addDescriptorBinding("displacementMap", "VSG_DISPLACEMENT_MAP", PRIMITIVE_DESCRIPTOR_SET, 6,
                                     VK_DESCRIPTOR_TYPE_COMBINED_IMAGE_SAMPLER, 1, VK_SHADER_STAGE_VERTEX_BIT, vsg::vec4Array2D::create(1, 1));
        shaderSet->addDescriptorBinding("diffuseMap", "VSG_DIFFUSE_MAP", PRIMITIVE_DESCRIPTOR_SET, 0,
                                     VK_DESCRIPTOR_TYPE_COMBINED_IMAGE_SAMPLER, 1, VK_SHADER_STAGE_FRAGMENT_BIT, vsg::vec4Array2D::create(1, 1));
        shaderSet->addDescriptorBinding("mrMap", "VSG_METALLROUGHNESS_MAP", PRIMITIVE_DESCRIPTOR_SET, 1,
                                     VK_DESCRIPTOR_TYPE_COMBINED_IMAGE_SAMPLER, 1, VK_SHADER_STAGE_FRAGMENT_BIT, vsg::vec4Array2D::create(1, 1));
        shaderSet->addDescriptorBinding("normalMap", "VSG_NORMAL_MAP", PRIMITIVE_DESCRIPTOR_SET, 2,
                                     VK_DESCRIPTOR_TYPE_COMBINED_IMAGE_SAMPLER, 1, VK_SHADER_STAGE_FRAGMENT_BIT, vsg::vec3Array2D::create(1, 1));
        shaderSet->addDescriptorBinding("aoMap", "VSG_LIGHTMAP_MAP", PRIMITIVE_DESCRIPTOR_SET, 3,
                                     VK_DESCRIPTOR_TYPE_COMBINED_IMAGE_SAMPLER, 1, VK_SHADER_STAGE_FRAGMENT_BIT, vsg::vec4Array2D::create(1, 1));
        shaderSet->addDescriptorBinding("emissiveMap", "VSG_EMISSIVE_MAP", PRIMITIVE_DESCRIPTOR_SET, 4,
                                     VK_DESCRIPTOR_TYPE_COMBINED_IMAGE_SAMPLER, 1, VK_SHADER_STAGE_FRAGMENT_BIT, vsg::vec4Array2D::create(1, 1));
        shaderSet->addDescriptorBinding("specularMap", "VSG_SPECULAR_MAP", PRIMITIVE_DESCRIPTOR_SET, 5,
                                     VK_DESCRIPTOR_TYPE_COMBINED_IMAGE_SAMPLER, 1, VK_SHADER_STAGE_FRAGMENT_BIT, vsg::vec4Array2D::create(1, 1));
        shaderSet->addDescriptorBinding("material", "", PRIMITIVE_DESCRIPTOR_SET, 10,
                                     VK_DESCRIPTOR_TYPE_UNIFORM_BUFFER, 1, VK_SHADER_STAGE_FRAGMENT_BIT, vsg::PbrMaterialValue::create());
        shaderSet->addDescriptorBinding("lightData", "", VIEW_DESCRIPTOR_SET, 0,
                                     VK_DESCRIPTOR_TYPE_UNIFORM_BUFFER, 1, VK_SHADER_STAGE_VERTEX_BIT | VK_SHADER_STAGE_FRAGMENT_BIT, vsg::vec4Array::create(64));
        shaderSet->addDescriptorBinding("viewData", "", VIEW_DESCRIPTOR_SET, 1,
                                     VK_DESCRIPTOR_TYPE_UNIFORM_BUFFER, 1 ,VK_SHADER_STAGE_VERTEX_BIT | VK_SHADER_STAGE_FRAGMENT_BIT, vsg::ubyteArray::create(sizeof(vsg::vec4)));
<<<<<<< HEAD
        // XXX Want a VSGCS_LOD_FADE define here, but that to messes up the descriptor defaulting mechanism.
        shaderSet->addDescriptorBinding("blueNoise", "", WORLD_DESCRIPTOR_SET, 0,
                                     VK_DESCRIPTOR_TYPE_COMBINED_IMAGE_SAMPLER, 1,
                                     VK_SHADER_STAGE_FRAGMENT_BIT, vsg::vec4Array2D::create(1, 1));
=======
        shaderSet->addDescriptorBinding("shadowMaps", "", VIEW_DESCRIPTOR_SET, 2,
                                    VK_DESCRIPTOR_TYPE_COMBINED_IMAGE_SAMPLER, 1, VK_SHADER_STAGE_FRAGMENT_BIT, vsg::floatArray3D::create(1, 1, 1, vsg::Data::Properties{VK_FORMAT_R32_SFLOAT}));
>>>>>>> 4387a9c0
        shaderSet->addDescriptorBinding("tileParams", "", TILE_DESCRIPTOR_SET, 0,
                                     VK_DESCRIPTOR_TYPE_UNIFORM_BUFFER, 1, VK_SHADER_STAGE_VERTEX_BIT | VK_SHADER_STAGE_FRAGMENT_BIT, vsg::vec4Array::create(1 + sizeof(OverlayParams)));
        shaderSet->addDescriptorBinding("overlayTextures", "", TILE_DESCRIPTOR_SET, 1,
                                     VK_DESCRIPTOR_TYPE_COMBINED_IMAGE_SAMPLER, maxOverlays, VK_SHADER_STAGE_FRAGMENT_BIT, {});
        // additional defines
        shaderSet->optionalDefines = {"VSG_GREYSACLE_DIFFUSE_MAP", "VSG_TWO_SIDED_LIGHTING", "VSG_WORKFLOW_SPECGLOSS"};

        shaderSet->addPushConstantRange("pc", "", VK_SHADER_STAGE_VERTEX_BIT, 0, 128);

        shaderSet->definesArrayStates.push_back(vsg::DefinesArrayState{{"VSG_INSTANCE_POSITIONS", "VSG_DISPLACEMENT_MAP"}, vsg::PositionAndDisplacementMapArrayState::create()});
        shaderSet->definesArrayStates.push_back(vsg::DefinesArrayState{{"VSG_INSTANCE_POSITIONS"}, vsg::PositionArrayState::create()});
        shaderSet->definesArrayStates.push_back(vsg::DefinesArrayState{{"VSG_DISPLACEMENT_MAP"}, vsg::DisplacementMapArrayState::create()});

        return shaderSet;
    }

    vsg::ref_ptr<vsg::ShaderSet> makeShaderSet(const vsg::ref_ptr<const vsg::Options>& options)
    {
        auto vertexShader = vsg::read_cast<vsg::ShaderStage>("shaders/csstandard.vert", options);
        auto fragmentShader = vsg::read_cast<vsg::ShaderStage>("shaders/csstandard_pbr.frag", options);

        if (!vertexShader || !fragmentShader)
        {
            vsg::fatal("pbr::makeShaderSet(...) could not find shaders.");
            return {};
        }
        auto hints = vsg::ShaderCompileSettings::create();
        hints->generateDebugInfo = RuntimeEnvironment::get()->generateShaderDebugInfo;
        auto shaderSet = vsg::ShaderSet::create(vsg::ShaderStages{vertexShader, fragmentShader}, hints);

        vsg::ShaderStage::SpecializationConstants specializationConstats{
            {0, vsg::intValue::create(maxOverlays)}, // numTiles
        };

        makeShaderSetAux(shaderSet);
        shaderSet->optionalDefines.insert({"VSGCS_FLAT_SHADING", "VSGCS_BILLBOARD_NORMAL"});
        return shaderSet;
    }

    vsg::ref_ptr<vsg::ShaderSet> makePointShaderSet(const vsg::ref_ptr<const vsg::Options>& options)
    {
        auto vertexShader = vsg::read_cast<vsg::ShaderStage>("shaders/cspoint.vert", options);
        auto fragmentShader = vsg::read_cast<vsg::ShaderStage>("shaders/csstandard_pbr.frag", options);

        if (!vertexShader || !fragmentShader)
        {
            vsg::fatal("pbr::makeShaderSet(...) could not find shaders.");
            return {};
        }
        auto hints = vsg::ShaderCompileSettings::create();
        hints->generateDebugInfo = RuntimeEnvironment::get()->generateShaderDebugInfo;
        auto shaderSet = vsg::ShaderSet::create(vsg::ShaderStages{vertexShader, fragmentShader}, hints);

        vsg::ShaderStage::SpecializationConstants specializationConstats{
            {0, vsg::intValue::create(maxOverlays)}, // numTiles
        };

        makeShaderSetAux(shaderSet);
        shaderSet->optionalDefines.insert({"VSGCS_BILLBOARD_NORMAL", "VSGCS_SIZE_TO_ERROR"});
        return shaderSet;
    }
}

<|MERGE_RESOLUTION|>--- conflicted
+++ resolved
@@ -98,15 +98,13 @@
                                      VK_DESCRIPTOR_TYPE_UNIFORM_BUFFER, 1, VK_SHADER_STAGE_VERTEX_BIT | VK_SHADER_STAGE_FRAGMENT_BIT, vsg::vec4Array::create(64));
         shaderSet->addDescriptorBinding("viewData", "", VIEW_DESCRIPTOR_SET, 1,
                                      VK_DESCRIPTOR_TYPE_UNIFORM_BUFFER, 1 ,VK_SHADER_STAGE_VERTEX_BIT | VK_SHADER_STAGE_FRAGMENT_BIT, vsg::ubyteArray::create(sizeof(vsg::vec4)));
-<<<<<<< HEAD
+        shaderSet->addDescriptorBinding("shadowMaps", "", VIEW_DESCRIPTOR_SET, 2,
+                                    VK_DESCRIPTOR_TYPE_COMBINED_IMAGE_SAMPLER, 1,
+                                        VK_SHADER_STAGE_FRAGMENT_BIT, vsg::floatArray3D::create(1, 1, 1, vsg::Data::Properties{VK_FORMAT_R32_SFLOAT}));
         // XXX Want a VSGCS_LOD_FADE define here, but that to messes up the descriptor defaulting mechanism.
         shaderSet->addDescriptorBinding("blueNoise", "", WORLD_DESCRIPTOR_SET, 0,
                                      VK_DESCRIPTOR_TYPE_COMBINED_IMAGE_SAMPLER, 1,
                                      VK_SHADER_STAGE_FRAGMENT_BIT, vsg::vec4Array2D::create(1, 1));
-=======
-        shaderSet->addDescriptorBinding("shadowMaps", "", VIEW_DESCRIPTOR_SET, 2,
-                                    VK_DESCRIPTOR_TYPE_COMBINED_IMAGE_SAMPLER, 1, VK_SHADER_STAGE_FRAGMENT_BIT, vsg::floatArray3D::create(1, 1, 1, vsg::Data::Properties{VK_FORMAT_R32_SFLOAT}));
->>>>>>> 4387a9c0
         shaderSet->addDescriptorBinding("tileParams", "", TILE_DESCRIPTOR_SET, 0,
                                      VK_DESCRIPTOR_TYPE_UNIFORM_BUFFER, 1, VK_SHADER_STAGE_VERTEX_BIT | VK_SHADER_STAGE_FRAGMENT_BIT, vsg::vec4Array::create(1 + sizeof(OverlayParams)));
         shaderSet->addDescriptorBinding("overlayTextures", "", TILE_DESCRIPTOR_SET, 1,
